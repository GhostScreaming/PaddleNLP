--- conflicted
+++ resolved
@@ -467,13 +467,8 @@
             dtype = "bfloat16"
 
     model = model_class._from_config(config, dtype=dtype)
-
-<<<<<<< HEAD
     # load model
     load_model(model)
-
-=======
->>>>>>> f93d12dd
     # add shard_layer here
     pp_stage = 0
     for name, layer in model.named_sublayers(include_self=False):
@@ -568,41 +563,39 @@
     start_time_last_logged = time.time()
     tr_loss = float(0)
 
-<<<<<<< HEAD
-=======
+
     #hack: create dp group for distributed input data to align dygraph parallel loss.
-    #dp_group = None
-    #dp0_mesh = fleet.auto.get_mesh().get_mesh_with_dim("dp").mesh 
-    #for i in range(dp0_mesh.shape[-1]):
-    #    ranks = dp0_mesh[:, i]
-    #    group = dist.new_group(ranks)
-    #    if dist.get_rank() in ranks:
-    #        dp_group = group
-
->>>>>>> f93d12dd
+    dp_group = None
+    dp0_mesh = fleet.auto.get_mesh().get_mesh_with_dim("dp").mesh 
+    for i in range(dp0_mesh.shape[-1]):
+        ranks = dp0_mesh[:, i]
+        group = dist.new_group(ranks)
+        if dist.get_rank() in ranks:
+            dp_group = group
+
+
     model.train()
     optimizer = dist.shard_optimizer(optimizer)
     for epoch_idx in range(num_train_epochs):
         for step, inputs in enumerate(train_dataloader):
             input_ids, labels = inputs["input_ids"], inputs["labels"]
-<<<<<<< HEAD
+
             input_id = input_ids[0][0].numpy()
             label = labels[0][0].numpy()
-=======
-
-            # hack for align dygraph parallel.
-            #if dp_group is not None:
-            #    cur_rank = dist.get_rank()
-            #    res = []
-            #    dist.all_gather(res, paddle.Tensor(input_ids, place=paddle.CUDAPlace(cur_rank)), group=dp_group)
-            #    input_ids = paddle.concat(res)
-            #    input_ids = dist.shard_tensor(input_ids, get_mesh(), [dist.Shard(0), dist.Replicate()])
-
-            #    res = []
-            #    dist.all_gather(res, paddle.Tensor(labels, place=paddle.CUDAPlace(cur_rank)), group=dp_group)
-            #    labels = paddle.concat(res)
-            #    labels = dist.shard_tensor(labels, get_mesh(), [dist.Shard(0), dist.Replicate()])
->>>>>>> f93d12dd
+
+            hack for align dygraph parallel.
+            if dp_group is not None:
+                cur_rank = dist.get_rank()
+                res = []
+                dist.all_gather(res, paddle.Tensor(input_ids, place=paddle.CUDAPlace(cur_rank)), group=dp_group)
+                input_ids = paddle.concat(res)
+                input_ids = dist.shard_tensor(input_ids, get_mesh(), [dist.Shard(0), dist.Replicate()])
+
+                res = []
+                dist.all_gather(res, paddle.Tensor(labels, place=paddle.CUDAPlace(cur_rank)), group=dp_group)
+                labels = paddle.concat(res)
+                labels = dist.shard_tensor(labels, get_mesh(), [dist.Shard(0), dist.Replicate()])
+
 
             res = model(input_ids, labels=labels)
 
@@ -617,19 +610,11 @@
 
             tr_loss += tr_loss_step
 
-<<<<<<< HEAD
             if global_step % training_args.gradient_accumulation_steps == (training_args.gradient_accumulation_steps -1):
                 optimizer.step()
                 lr_scheduler.step()
                 optimizer.clear_grad()
                 print(f"global_step {global_step};input id {input_id}; label {label}; loss {tr_loss.numpy()}")
-=======
-            if global_step > 0 and global_step % training_args.gradient_accumulation_steps == 0:
-                print(f"step: {global_step // training_args.gradient_accumulation_steps}  loss: {tr_loss.numpy()}")
-                optimizer.step()
-                lr_scheduler.step()
-                optimizer.clear_grad()
->>>>>>> f93d12dd
                 tr_loss = 0
 
             global_step += 1
@@ -681,7 +666,6 @@
                 break
     '''
 
-<<<<<<< HEAD
 def load_model(model):
     model_state_dict = model.state_dict()
     state_dict=paddle.load(f"hand/all.pdparams") 
@@ -695,8 +679,7 @@
     for (k,v) in state_dict.items():
         assert k in model_state_dict, f"{k} not in {model_state_dict.keys()}"
         #print(f"{k}=>{v.shape}")
-=======
->>>>>>> f93d12dd
+
 
 if __name__ == "__main__":
     main()