# Copyright 2020-present the HuggingFace Inc. team.
# Copyright 2020 The HuggingFace Team. All rights reserved.
#
# Licensed under the Apache License, Version 2.0 (the "License");
# you may not use this file except in compliance with the License.
# You may obtain a copy of the License at
#
#     http://www.apache.org/licenses/LICENSE-2.0
#
# Unless required by applicable law or agreed to in writing, software
# distributed under the License is distributed on an "AS IS" BASIS,
# WITHOUT WARRANTIES OR CONDITIONS OF ANY KIND, either express or implied.
# See the License for the specific language governing permissions and
# limitations under the License.

# This file is modified from
#  https://github.com/huggingface/transformers/blob/main/src/transformers/training_args.py

import contextlib
import json
import math
import os
import types
from dataclasses import asdict, dataclass, field
import warnings
from enum import Enum
from typing import Any, Dict, List, Optional, Union

import paddle
from paddle.distributed import fleet

from ..utils.log import logger
<<<<<<< HEAD
from .trainer_utils import IntervalStrategy, OptimizerNames, SchedulerType
=======
from .trainer_utils import (
    SchedulerType,
    IntervalStrategy,
    OptimizerNames,
    ShardingOption,
)
>>>>>>> 8842fbf8

__all__ = [
    "default_logdir",
    "TrainingArguments",
]


def default_logdir() -> str:
    """
    Same default
    """
    import socket
    from datetime import datetime

    current_time = datetime.now().strftime("%b%d_%H-%M-%S")
    return os.path.join("runs", current_time + "_" + socket.gethostname())


@dataclass
class TrainingArguments:
    """
    TrainingArguments is the subset of the arguments we use in our example scripts **which relate to the training loop
    itself**.

    Using [`PdArgumentParser`] we can turn this class into
    [argparse](https://docs.python.org/3/library/argparse#module-argparse) arguments that can be specified on the
    command line.

    Parameters:
        output_dir (`str`):
            The output directory where the model predictions and checkpoints will be written.
        overwrite_output_dir (`bool`, *optional*, defaults to `False`):
            If `True`, overwrite the content of the output directory. Use this to continue training if `output_dir`
            points to a checkpoint directory.
        do_train (`bool`, *optional*, defaults to `False`):
            Whether to run training or not. This argument is not directly used by [`Trainer`], it's intended to be used
            by your training/evaluation scripts instead. See the [example
            scripts](https://github.com/PaddlePaddle/PaddleNLP/tree/develop/examples) for more details.
        do_eval (`bool`, *optional*):
            Whether to run evaluation on the validation set or not. Will be set to `True` if `evaluation_strategy` is
            different from `"no"`. This argument is not directly used by [`Trainer`], it's intended to be used by your
            training/evaluation scripts instead. See the [example
            scripts](https://github.com/PaddlePaddle/PaddleNLP/tree/develop/examples) for more details.
        do_predict (`bool`, *optional*, defaults to `False`):
            Whether to run predictions on the test set or not. This argument is not directly used by [`Trainer`], it's
            intended to be used by your training/evaluation scripts instead. See the [example
            scripts](https://github.com/PaddlePaddle/PaddleNLP/tree/develop/examples) for more details.
        do_export (`bool`, *optional*, defaults to `False`):
            Whether to export inference model or not. This argument is not directly used by [`Trainer`], it's
            intended to be used by your training/evaluation scripts instead.
        evaluation_strategy (`str` or [`~trainer_utils.IntervalStrategy`], *optional*, defaults to `"no"`):
            The evaluation strategy to adopt during training. Possible values are:

                - `"no"`: No evaluation is done during training.
                - `"steps"`: Evaluation is done (and logged) every `eval_steps`.
                - `"epoch"`: Evaluation is done at the end of each epoch.

        prediction_loss_only (`bool`, *optional*, defaults to `False`):
            When performing evaluation and generating predictions, only returns the loss.
        per_device_train_batch_size (`int`, *optional*, defaults to 8):
            The batch size per GPU core/CPU for training.
        per_device_eval_batch_size (`int`, *optional*, defaults to 8):
            The batch size per GPU core/CPU for evaluation.
        gradient_accumulation_steps (`int`, *optional*, defaults to 1):
            Number of updates steps to accumulate the gradients for, before performing a backward/update pass.

            <Tip warning={true}>

            When using gradient accumulation, one step is counted as one step with backward pass. Therefore, logging,
            evaluation, save will be conducted every `gradient_accumulation_steps * xxx_step` training examples.

            </Tip>

        learning_rate (`float`, *optional*, defaults to 5e-5):
            The initial learning rate for [`AdamW`] optimizer.
        weight_decay (`float`, *optional*, defaults to 0):
            The weight decay to apply (if not zero) to all layers except all bias and LayerNorm weights in [`AdamW`]
            optimizer.
        adam_beta1 (`float`, *optional*, defaults to 0.9):
            The beta1 hyperparameter for the [`AdamW`] optimizer.
        adam_beta2 (`float`, *optional*, defaults to 0.999):
            The beta2 hyperparameter for the [`AdamW`] optimizer.
        adam_epsilon (`float`, *optional*, defaults to 1e-8):
            The epsilon hyperparameter for the [`AdamW`] optimizer.
        max_grad_norm (`float`, *optional*, defaults to 1.0):
            Maximum gradient norm (for gradient clipping).
        num_train_epochs(`float`, *optional*, defaults to 3.0):
            Total number of training epochs to perform (if not an integer, will perform the decimal part percents of
            the last epoch before stopping training).
        max_steps (`int`, *optional*, defaults to -1):
            If set to a positive number, the total number of training steps to perform. Overrides `num_train_epochs`.
            In case of using a finite iterable dataset the training may stop before reaching the set number of steps
            when all data is exhausted
        lr_scheduler_type (`str` or [`SchedulerType`], *optional*, defaults to `"linear"`):
            The scheduler type to use. See the documentation of [`SchedulerType`] for all possible values.
        warmup_ratio (`float`, *optional*, defaults to 0.0):
            Ratio of total training steps used for a linear warmup from 0 to `learning_rate`.
        warmup_steps (`int`, *optional*, defaults to 0):
            Number of steps used for a linear warmup from 0 to `learning_rate`. Overrides any effect of `warmup_ratio`.
        log_on_each_node (`bool`, *optional*, defaults to `True`):
            In multinode distributed training, whether to log using `log_level` once per node, or only on the main
            node.
        logging_dir (`str`, *optional*):
            log directory. Will default to *output_dir/runs/**CURRENT_DATETIME_HOSTNAME***.
        logging_strategy (`str` or [`~trainer_utils.IntervalStrategy`], *optional*, defaults to `"steps"`):
            The logging strategy to adopt during training. Possible values are:

                - `"no"`: No logging is done during training.
                - `"epoch"`: Logging is done at the end of each epoch.
                - `"steps"`: Logging is done every `logging_steps`.

        logging_first_step (`bool`, *optional*, defaults to `False`):
            Whether to log and evaluate the first `global_step` or not.
        logging_steps (`int`, *optional*, defaults to 500):
            Number of update steps between two logs if `logging_strategy="steps"`.
        save_strategy (`str` or [`~trainer_utils.IntervalStrategy`], *optional*, defaults to `"steps"`):
            The checkpoint save strategy to adopt during training. Possible values are:

                - `"no"`: No save is done during training.
                - `"epoch"`: Save is done at the end of each epoch.
                - `"steps"`: Save is done every `save_steps`.
        save_steps (`int`, *optional*, defaults to 500):
            Number of updates steps before two checkpoint saves if `save_strategy="steps"`.
        save_total_limit (`int`, *optional*):
            If a value is passed, will limit the total amount of checkpoints. Deletes the older checkpoints in
            `output_dir`.
        save_on_each_node (`bool`, *optional*, defaults to `False`):
            When doing multi-node distributed training, whether to save models and checkpoints on each node, or only on
            the main one.

            This should not be activated when the different nodes use the same storage as the files will be saved with
            the same names for each node.
        no_cuda (`bool`, *optional*, defaults to `False`):
            Whether to not use CUDA even when it is available or not.
        seed (`int`, *optional*, defaults to 42):
            Random seed that will be set at the beginning of training. To ensure reproducibility across runs, use the
            [`~Trainer.model_init`] function to instantiate the model if it has some randomly initialized parameters.
        fp16 (`bool`, *optional*, defaults to `False`):
            Whether to use fp16 16-bit (mixed) precision training instead of 32-bit training.
        fp16_opt_level (`str`, *optional*, defaults to 'O1'):
            For `fp16` training,  AMP optimization level selected in ['O0', 'O1', 'O2']. See details at
            https://www.paddlepaddle.org.cn/documentation/docs/zh/develop/api/paddle/amp/auto_cast_cn.html
        sharding (`str`, *optional*, defaults to ``):
            Whether or not to use Paddle Sharding Data Parallel training (in distributed training
            only). The base option should be `stage1`, `stage2` or `stage3` and you can add
            CPU-offload to `stage2` or `stage3` like this: `stage2 offload` or `stage3 offload`. 
            Each stage means:
                stage1 : optimizer state segmentation
                stage2 : optimizer state + gradient segmentation
                stage3 : parameter + gradient + optimizer state segmentation
                offload : offload parameters to cpu
        sharding_degree (`int`, *optional*, defaults to `-1`)
            Sharding parameter in certain cards group. For example, aussume we use 2 machines each with 8 cards, 
            then set sharding_degree=8, sharding will only communication inside machine. 
            default -1 means sharding parameters between all workers.
        recompute (`bool`, *optional*, defaults to `False`):
            Recompute the forward pass to calculate gradients. Used for saving memory.
            Only support for networks with transformer blocks.
        scale_loss (`float`,  *optional*, defaults to 32768):
            The value of initial scale_loss for fp16. (default: 32768)
        local_rank (`int`, *optional*, defaults to -1):
            Rank of the process during distributed training.
        dataloader_drop_last (`bool`, *optional*, defaults to `False`):
            Whether to drop the last incomplete batch (if the length of the dataset is not divisible by the batch size)
            or not.
        eval_steps (`int`, *optional*):
            Number of update steps between two evaluations if `evaluation_strategy="steps"`. Will default to the same
            value as `logging_steps` if not set.
        dataloader_num_workers (`int`, *optional*, defaults to 0):
            Number of subprocesses to use for data loading. 0 means that the data will be loaded in the
            main process.
        past_index (`int`, *optional*, defaults to -1):
            Some models like TransformerXL or XLNet can make use of the past hidden states for their predictions.
            If this argument is set to a positive int, the `Trainer` will use the corresponding output (usually index 2) as
            the past state and feed it to the model at the next training step under the keyword argument `mems`.
        run_name (`str`, *optional*):
            A descriptor for the run. Typically used for logging.
        disable_tqdm (`bool`, *optional*):
            Whether or not to disable the tqdm progress bars and table of metrics. Will default to `True` if the logging
            level is set to warn or lower (default), `False` otherwise.
        remove_unused_columns (`bool`, *optional*, defaults to `True`):
            If using `datasets.Dataset` datasets, whether or not to automatically remove the columns unused by the
            model forward method.
        label_names (`List[str]`, *optional*):
            The list of keys in your dictionary of inputs that correspond to the labels.
            Will eventually default to `["labels"]` except if the model used is one of the `XxxForQuestionAnswering` in
            which case it will default to `["start_positions", "end_positions"]`.
        load_best_model_at_end (`bool`, *optional*, defaults to `False`):
            Whether or not to load the best model found during training at the end of training.

            <Tip>

            When set to `True`, the parameters `save_strategy` needs to be the same as `eval_strategy`, and in the case
            it is "steps", `save_steps` must be a round multiple of `eval_steps`.

            </Tip>

        metric_for_best_model (`str`, *optional*):
            Use in conjunction with `load_best_model_at_end` to specify the metric to use to compare two different
            models. Must be the name of a metric returned by the evaluation with or without the prefix `"eval_"`. Will
            default to `"loss"` if unspecified and `load_best_model_at_end=True` (to use the evaluation loss).

            If you set this value, `greater_is_better` will default to `True`. Don't forget to set it to `False` if
            your metric is better when lower.
        greater_is_better (`bool`, *optional*):
            Use in conjunction with `load_best_model_at_end` and `metric_for_best_model` to specify if better models
            should have a greater metric or not. Will default to:

            - `True` if `metric_for_best_model` is set to a value that isn't `"loss"` or `"eval_loss"`.
            - `False` if `metric_for_best_model` is not set, or set to `"loss"` or `"eval_loss"`.
        ignore_data_skip (`bool`, *optional*, defaults to `False`):
            When resuming training, whether or not to skip the epochs and batches to get the data loading at the same
            stage as in the previous training. If set to `True`, the training will begin faster (as that skipping step
            can take a long time) but will not yield the same results as the interrupted training would have.
        optim (`str` or [`training_args.OptimizerNames`], *optional*, defaults to `"adamw"`):
            The optimizer to use: adamw, or adafactor.
        length_column_name (`str`, *optional*, defaults to `"length"`):
            Column name for precomputed lengths. If the column exists, grouping by length will use these values rather
            than computing them on train startup. Ignored unless `group_by_length` is `True` and the dataset is an
            instance of `Dataset`.
        report_to (`str` or `List[str]`, *optional*, defaults to `"visualdl"`):
            The list of integrations to report the results and logs to. Supported platforms is `"visualdl"`.
            `"none"` for no integrations.
        resume_from_checkpoint (`str`, *optional*):
            The path to a folder with a valid checkpoint for your model. This argument is not directly used by
            [`Trainer`], it's intended to be used by your training/evaluation scripts instead. See the [example
            scripts](https://github.com/PaddlePaddle/PaddleNLP/tree/develop/examples) for more details.
    """

    output_dir: str = field(metadata={
        "help":
        "The output directory where the model predictions and checkpoints will be written."
    }, )
    overwrite_output_dir: bool = field(
        default=False,
        metadata={
            "help":
            ("Overwrite the content of the output directory. "
             "Use this to continue training if output_dir points to a checkpoint directory."
             )
        },
    )

    do_train: bool = field(default=False,
                           metadata={"help": "Whether to run training."})
    do_eval: bool = field(
        default=False, metadata={"help": "Whether to run eval on the dev set."})
    do_predict: bool = field(
        default=False,
        metadata={"help": "Whether to run predictions on the test set."})
    do_export: bool = field(
        default=False, metadata={"help": "Whether to export infernece model."})
    evaluation_strategy: Union[str, IntervalStrategy] = field(
        default="no",
        metadata={"help": "The evaluation strategy to use."},
    )
    prediction_loss_only: bool = field(
        default=False,
        metadata={
            "help":
            "When performing evaluation and predictions, only returns the loss."
        },
    )

    per_device_train_batch_size: int = field(
        default=8,
        metadata={"help": "Batch size per GPU core/CPU for training."})
    per_device_eval_batch_size: int = field(
        default=8,
        metadata={"help": "Batch size per GPU core/CPU for evaluation."})

    gradient_accumulation_steps: int = field(
        default=1,
        metadata={
            "help":
            "Number of updates steps to accumulate before performing a backward/update pass."
        },
    )

    learning_rate: float = field(
        default=5e-5, metadata={"help": "The initial learning rate for AdamW."})
    weight_decay: float = field(
        default=0.0,
        metadata={"help": "Weight decay for AdamW if we apply some."})
    adam_beta1: float = field(default=0.9,
                              metadata={"help": "Beta1 for AdamW optimizer"})
    adam_beta2: float = field(default=0.999,
                              metadata={"help": "Beta2 for AdamW optimizer"})
    adam_epsilon: float = field(
        default=1e-8, metadata={"help": "Epsilon for AdamW optimizer."})
    max_grad_norm: float = field(default=1.0,
                                 metadata={"help": "Max gradient norm."})

    num_train_epochs: float = field(
        default=3.0,
        metadata={"help": "Total number of training epochs to perform."})
    max_steps: int = field(
        default=-1,
        metadata={
            "help":
            "If > 0: set total number of training steps to perform. Override num_train_epochs."
        },
    )
    lr_scheduler_type: str = field(
        default="linear",
        metadata={
            "help":
            "The scheduler type to use. suppor linear, cosine, constant, constant_with_warmup"
        },
    )
    warmup_ratio: float = field(
        default=0.0,
        metadata={
            "help": "Linear warmup over warmup_ratio fraction of total steps."
        },
    )
    warmup_steps: int = field(
        default=0, metadata={"help": "Linear warmup over warmup_steps."})

    log_on_each_node: bool = field(
        default=True,
        metadata={
            "help":
            "When doing a multinode distributed training, whether to log once per node or just once on the main node."
        },
    )
    logging_dir: Optional[str] = field(default=None,
                                       metadata={"help": "VisualDL log dir."})
    logging_strategy: Union[str, IntervalStrategy] = field(
        default="steps",
        metadata={"help": "The logging strategy to use."},
    )
    logging_first_step: bool = field(
        default=False, metadata={"help": "Log the first global_step"})
    logging_steps: int = field(default=500,
                               metadata={"help": "Log every X updates steps."})

    save_strategy: Union[str, IntervalStrategy] = field(
        default="steps",
        metadata={"help": "The checkpoint save strategy to use."},
    )
    save_steps: int = field(
        default=500,
        metadata={"help": "Save checkpoint every X updates steps."})
    save_total_limit: Optional[int] = field(
        default=None,
        metadata={
            "help":
            ("Limit the total amount of checkpoints. "
             "Deletes the older checkpoints in the output_dir. Default is unlimited checkpoints"
             )
        },
    )
    save_on_each_node: bool = field(
        default=False,
        metadata={
            "help":
            "When doing multi-node distributed training, whether to save models and checkpoints on each node, or only on the main one"
        },
    )
    no_cuda: bool = field(
        default=False,
        metadata={"help": "Do not use CUDA even when it is available"})
    seed: int = field(
        default=42,
        metadata={
            "help": "Random seed that will be set at the beginning of training."
        },
    )

    bf16: bool = field(
        default=False,
        metadata={
            "help":
            ("Whether to use bf16 (mixed) precision instead of 32-bit. Requires Ampere or higher NVIDIA"
             " architecture or using CPU (no_cuda). This is an experimental API and it may change."
             )
        },
    )
    fp16: bool = field(
        default=False,
        metadata={
            "help": "Whether to use fp16 (mixed) precision instead of 32-bit"
        },
    )
    fp16_opt_level: str = field(
        default="O1",
        metadata={
            "help":
            ("For fp16: AMP optimization level selected in ['O0', 'O1', and 'O2']. "
             "See details at https://www.paddlepaddle.org.cn/documentation/docs/zh/develop/api/paddle/amp/auto_cast_cn.html"
             )
        },
    )
    bf16_full_eval: bool = field(
        default=False,
        metadata={
            "help":
            ("Whether to use full bfloat16 evaluation instead of 32-bit. This is an experimental API and it may"
             " change.")
        },
    )
    fp16_full_eval: bool = field(
        default=False,
        metadata={
            "help": "Whether to use full float16 evaluation instead of 32-bit"
        },
    )

    sharding: str = field(
        default="",
        metadata={
            "help":
            ("Whether or not to use Paddle Sharding Data Parallel training (in distributed training"
             " only). The base option should be `stage1`, `stage2` or `stage3` and you can add"
             " CPU-offload to `stage2` or `stage3` like this: stage2 offload` or `stage3"
             " offload`. ")
        },
    )
    sharding_degree: int = field(
        default=-1,
        metadata={
            "help":
            ("Sharding parameter in certain cards group. For example, aussume we use 2 machines each with 8 cards, "
             "then set sharding_degree=8, sharding will only communication inside machine. "
             "default -1 means sharding parameters between all workers.")
        },
    )
    recompute: bool = field(
        default=False,
        metadata={
            "help":
            "Recompute the forward pass to calculate gradients. Used for saving memory. "
            "Only support for networks with transformer blocks."
        },
    )
    scale_loss: float = field(
        default=2**15,
        metadata={"help": "The value of initial scale_loss for fp16."})

    minimum_eval_times: int = field(
        default=None,
        metadata={
            "help":
            "If under eval_steps, the valid time is less then minimum_eval_times, the config of override eval_steps."
        },
    )

    local_rank: int = field(
        default=-1, metadata={"help": "For distributed training: local_rank"})

    dataloader_drop_last: bool = field(
        default=False,
        metadata={
            "help":
            "Drop the last incomplete batch if it is not divisible by the batch size."
        },
    )
    eval_steps: int = field(
        default=None, metadata={"help": "Run an evaluation every X steps."})
    dataloader_num_workers: int = field(
        default=0,
        metadata={
            "help":
            "Number of subprocesses to use for data loading. 0 means that the data will be loaded in the main process."
        },
    )

    past_index: int = field(
        default=-1,
        metadata={
            "help":
            "If >=0, uses the corresponding part of the output as the past state for next step."
        },
    )

    run_name: Optional[str] = field(
        default=None, metadata={"help": "An optional descriptor for the run."})

    device: Optional[str] = field(
        default="gpu", metadata={"help": "select cpu, gpu, xpu devices."})

    disable_tqdm: Optional[bool] = field(
        default=None,
        metadata={"help": "Whether or not to disable the tqdm progress bars."},
    )

    remove_unused_columns: Optional[bool] = field(
        default=True,
        metadata={
            "help":
            "Remove columns not required by the model when using an nlp.Dataset."
        },
    )

    label_names: Optional[List[str]] = field(
        default=None,
        metadata={
            "help":
            "The list of keys in your dictionary of inputs that correspond to the labels."
        },
    )

    load_best_model_at_end: Optional[bool] = field(
        default=False,
        metadata={
            "help":
            "Whether or not to load the best model found during training at the end of training."
        },
    )
    metric_for_best_model: Optional[str] = field(
        default=None,
        metadata={"help": "The metric to use to compare two different models."},
    )
    greater_is_better: Optional[bool] = field(
        default=None,
        metadata={
            "help":
            "Whether the `metric_for_best_model` should be maximized or not."
        },
    )
    ignore_data_skip: bool = field(
        default=False,
        metadata={
            "help":
            "When resuming training, whether or not to skip the first epochs and batches to get to the same training data."
        },
    )
    optim: str = field(
        default="adamw",
        metadata={"help": "The optimizer to use."},
    )
    report_to: Optional[List[str]] = field(
        default=None,
        metadata={
            "help":
            "The list of integrations to report the results and logs to."
        },
    )
    resume_from_checkpoint: Optional[str] = field(
        default=None,
        metadata={
            "help":
            "The path to a folder with a valid checkpoint for your model."
        },
    )

    def __post_init__(self):
        env_local_rank = int(os.environ.get("PADDLE_RANK_IN_NODE", -1))
        if (env_local_rank != -1 and env_local_rank != self.local_rank
                and paddle.distributed.get_world_size() > 1):
            self.local_rank = env_local_rank

        # convert to int
        self.log_level = -1
        self.log_level_replica = -1

        # expand paths, if not os.makedirs("~/bar") will make directory
        # in the current directory instead of the actual home
        if self.output_dir is not None:
            self.output_dir = os.path.expanduser(self.output_dir)
        if self.logging_dir is None and self.output_dir is not None:
            self.logging_dir = os.path.join(self.output_dir, default_logdir())
        if self.logging_dir is not None:
            self.logging_dir = os.path.expanduser(self.logging_dir)

        if self.disable_tqdm is None:
            self.disable_tqdm = False  # logger.getEffectiveLevel() > logging.WARN

        self.evaluation_strategy = IntervalStrategy(self.evaluation_strategy)
        self.logging_strategy = IntervalStrategy(self.logging_strategy)
        self.save_strategy = IntervalStrategy(self.save_strategy)

        self.lr_scheduler_type = SchedulerType(self.lr_scheduler_type)
        if self.do_eval is False and self.evaluation_strategy != IntervalStrategy.NO:
            self.do_eval = True

        if self.do_eval and self.evaluation_strategy == IntervalStrategy.NO:
            logger.warning(
                "evaluation_strategy reset to IntervalStrategy.STEPS for do_eval is True. you can also set evaluation_strategy='epoch'."
            )
            self.evaluation_strategy = IntervalStrategy.STEPS

        # eval_steps has to be defined and non-zero, fallbacks to logging_steps if the latter is non-zero
        if self.evaluation_strategy == IntervalStrategy.STEPS and (
                self.eval_steps is None or self.eval_steps == 0):
            if self.logging_steps > 0:
                logger.info(
                    f"using `logging_steps` to initialize `eval_steps` to {self.logging_steps}"
                )
                self.eval_steps = self.logging_steps
            else:
                raise ValueError(
                    f"evaluation strategy {self.evaluation_strategy} requires either non-zero --eval_steps or --logging_steps"
                )

        # logging_steps must be non-zero for logging_strategy that is other than 'no'
        if self.logging_strategy == IntervalStrategy.STEPS and self.logging_steps == 0:
            raise ValueError(
                f"logging strategy {self.logging_strategy} requires non-zero --logging_steps"
            )

        # Sanity checks for load_best_model_at_end: we require save and eval strategies to be compatible.
        if self.load_best_model_at_end:
            if self.evaluation_strategy != self.save_strategy:
                raise ValueError(
                    "--load_best_model_at_end requires the save and eval strategy to match, but found\n- Evaluation "
                    f"strategy: {self.evaluation_strategy}\n- Save strategy: {self.save_strategy}"
                )
            if (self.evaluation_strategy == IntervalStrategy.STEPS
                    and self.save_steps % self.eval_steps != 0):
                raise ValueError(
                    "--load_best_model_at_end requires the saving steps to be a round multiple of the evaluation "
                    f"steps, but found {self.save_steps}, which is not a round multiple of {self.eval_steps}."
                )

        if self.load_best_model_at_end and self.metric_for_best_model is None:
            self.metric_for_best_model = "loss"
        if self.greater_is_better is None and self.metric_for_best_model is not None:
            self.greater_is_better = self.metric_for_best_model not in [
                "loss",
                "eval_loss",
            ]
        if self.run_name is None:
            self.run_name = self.output_dir

        if self.fp16 and self.bf16:
            raise ValueError(
                "At most one of fp16 and bf16 can be True, but not both")

        if self.fp16_full_eval and self.bf16_full_eval:
            raise ValueError(
                "At most one of fp16 and bf16 can be True for full eval, but not both"
            )

        self.optim = OptimizerNames(self.optim)

        if isinstance(self.sharding, bool):
            self.sharding = "stage1" if self.sharding else ""
        if isinstance(self.sharding, str):
            self.sharding = [ShardingOption(s) for s in self.sharding.split()]
        if self.sharding == [ShardingOption.OFFLOAD]:
            raise ValueError(
                "`--sharding offload` can't work on its own. It needs to be added to `--sharding stage2` or "
                '`--sharding stage3`. For example, `--sharding "stage2 offload"`.'
            )
        elif len(self.sharding) > (ShardingOption.OFFLOAD in self.sharding) + 1:
            raise ValueError("`--sharding` recived too many arguments.")

        if len(self.sharding) == 0 and self.sharding_degree > 0:
            warnings.warn(
                "`--sharding_degree` is useful only when `--sharding` is specified."
            )
        if len(self.sharding) > 0:
            if self.sharding_degree == -1:
                # self.sharding_degree = self.world_size
                self.sharding_degree = paddle.distributed.get_world_size()

            assert self.world_size % self.sharding_degree == 0, (
                "The world size for workers should be divided by sharding_degree, "
                "sharding_degree:{sharding_degree}, world_size:{self.world_size}"
            )
            if ShardingOption.OFFLOAD in self.sharding or ShardingOption.FULL_SHARD in self.sharding:
                warnings.warn("`offload` and `stage3` is not supported NOW!")

        if self.report_to is None:
            logger.info(
                "The default value for the training argument `--report_to` will change in v5 (from all installed "
                "integrations to none). In v5, you will need to use `--report_to all` to get the same behavior as "
                "now. You should start updating your code and make this info disappear :-)."
            )
            self.report_to = "all"
        if self.report_to == "all" or self.report_to == ["all"]:
            # Import at runtime to avoid a circular import.
            from .integrations import get_available_reporting_integrations

            self.report_to = get_available_reporting_integrations()
        elif self.report_to == "none" or self.report_to == ["none"]:
            self.report_to = []
        elif not isinstance(self.report_to, list):
            self.report_to = [self.report_to]

        if self.warmup_ratio < 0 or self.warmup_ratio > 1:
            raise ValueError("warmup_ratio must lie in range [0,1]")
        elif self.warmup_ratio > 0 and self.warmup_steps > 0:
            logger.info(
                "Both warmup_ratio and warmup_steps given, warmup_steps will override any effect of warmup_ratio during training"
            )

    def __str__(self):
        self_as_dict = asdict(self)
        self_as_dict = {
            k: f"<{k.upper()}>" if k.endswith("_token") else v
            for k, v in self_as_dict.items()
        }

        attrs_as_str = [f"{k}={v},\n" for k, v in sorted(self_as_dict.items())]
        return f"{self.__class__.__name__}(\n{''.join(attrs_as_str)})"

    __repr__ = __str__

    @property
    def train_batch_size(self) -> int:
        """
        The actual batch size for training.
        """
        train_batch_size = self.per_device_train_batch_size
        return train_batch_size

    @property
    def eval_batch_size(self) -> int:
        """
        The actual batch size for evaluation.
        """
        eval_batch_size = self.per_device_eval_batch_size
        return eval_batch_size

    @property
    def current_device(self) -> "paddle.device":
        """
        The device used by this process.
        """
        return paddle.device.get_device()

    @property
    def world_size(self):
        """
        The number of processes used in parallel.
        """
        if self.local_rank != -1:
            world_size = paddle.distributed.get_world_size()
            # TODO use paddle.distributed.is_initialized() after paddle 2.4rc
            if not paddle.distributed.parallel.parallel_helper._is_parallel_ctx_initialized(
            ):
                if len(self.sharding) > 0:
                    self.dp_degree = world_size // self.sharding_degree
                    strategy = fleet.DistributedStrategy()
                    strategy.hybrid_configs = {
                        "dp_degree": self.dp_degree,
                        "mp_degree": 1,
                        "pp_degree": 1,
                        "sharding_degree": self.sharding_degree
                    }
                    fleet.init(is_collective=True, strategy=strategy)
                    logger.info(strategy)
                else:
                    paddle.distributed.init_parallel_env()

            return world_size
        return 1

    @property
    def process_index(self):
        """
        The index of the current process used.
        """
        if self.local_rank != -1:
            return paddle.distributed.get_rank()
        return 0

    @property
    def local_process_index(self):
        """
        The index of the local process used.
        """
        if self.local_rank != -1:
            return self.local_rank
        return 0

    @property
    def should_log(self):
        """
        Whether or not the current process should produce log.
        """
        if self.log_on_each_node:
            return self.local_process_index == 0
        else:
            return self.process_index == 0

    @property
    def should_save(self):
        """
        Whether or not the current process should write to disk, e.g., to save models and checkpoints.
        """
        if self.save_on_each_node:
            return self.local_process_index == 0
        else:
            return self.process_index == 0

    @property
    def _no_sync_in_gradient_accumulation(self):
        """
        Whether or not to use no_sync for the gradients when doing gradient accumulation.
        """
        return True

    @contextlib.contextmanager
    def main_process_first(self, local=True, desc="work"):
        """
        A context manager for paddle distributed environment where on needs to do something on the main process, while
        blocking replicas, and when it's finished releasing the replicas.

        One such use is for `datasets`'s `map` feature which to be efficient should be run once on the main process,
        which upon completion saves a cached version of results and which then automatically gets loaded by the
        replicas.

        Args:
            local (`bool`, *optional*, defaults to `True`):
                if `True` first means process of rank 0 of each node if `False` first means process of rank 0 of node
                rank 0 In multi-node environment with a shared filesystem you most likely will want to use
                `local=False` so that only the main process of the first node will do the processing. If however, the
                filesystem is not shared, then the main process of each node will need to do the processing, which is
                the default behavior.
            desc (`str`, *optional*, defaults to `"work"`):
                a work description to be used in debug logs

        """
        if self.world_size > 1:
            if local:
                is_main_process = self.local_process_index == 0
                main_process_desc = "main local process"
            else:
                is_main_process = self.process_index == 0
                main_process_desc = "main process"

            try:
                if not is_main_process:
                    # tell all replicas to wait
                    logger.debug(
                        f"{self.process_index}: waiting for the {main_process_desc} to perform {desc}"
                    )
                    paddle.distributed.barrier()
                yield
            finally:
                if is_main_process:
                    # the wait is over
                    logger.debug(
                        f"{self.process_index}: {main_process_desc} completed {desc}, releasing all replicas"
                    )
                    paddle.distributed.barrier()
        else:
            yield

    def get_warmup_steps(self, num_training_steps: int):
        """
        Get number of steps used for a linear warmup.
        """
        warmup_steps = (self.warmup_steps if self.warmup_steps > 0 else
                        math.ceil(num_training_steps * self.warmup_ratio))
        return warmup_steps

    def to_dict(self):
        """
        Serializes this instance while replace `Enum` by their values (for JSON serialization support). It obfuscates
        the token values by removing their value.
        """
        d = asdict(self)
        for k, v in d.items():
            if isinstance(v, Enum):
                d[k] = v.value
            if isinstance(v, list) and len(v) > 0 and isinstance(v[0], Enum):
                d[k] = [x.value for x in v]
            if k.endswith("_token"):
                d[k] = f"<{k.upper()}>"
        return d

    def to_json_string(self):
        """
        Serializes this instance to a JSON string.
        """
        return json.dumps(self.to_dict(), indent=2)

    def to_sanitized_dict(self) -> Dict[str, Any]:
        """
        Sanitized serialization
        """
        d = self.to_dict()
        d = {
            **d,
            **{
                "train_batch_size": self.train_batch_size,
                "eval_batch_size": self.eval_batch_size,
            },
        }

        valid_types = [bool, int, float, str]
        valid_types.append(paddle.Tensor)

        return {
            k: v if type(v) in valid_types else str(v)
            for k, v in d.items()
        }

    def print_config(self, args=None, key=""):
        """
        print all config values.
        """
        logger.info("=" * 60)
        if args is None:
            args = self
            key = "Training"

        logger.info("{:^40}".format("{} Configuration Arguments".format(key)))
        logger.info("{:30}:{}".format("paddle commit id",
                                      paddle.version.commit))

        for a in dir(args):
            if a[:2] != "__":  # don't print double underscore methods
                v = getattr(args, a)
                if not isinstance(v, types.MethodType):
                    logger.info("{:30}:{}".format(a, v))

        logger.info("")<|MERGE_RESOLUTION|>--- conflicted
+++ resolved
@@ -30,16 +30,12 @@
 from paddle.distributed import fleet
 
 from ..utils.log import logger
-<<<<<<< HEAD
-from .trainer_utils import IntervalStrategy, OptimizerNames, SchedulerType
-=======
 from .trainer_utils import (
     SchedulerType,
     IntervalStrategy,
     OptimizerNames,
     ShardingOption,
 )
->>>>>>> 8842fbf8
 
 __all__ = [
     "default_logdir",
